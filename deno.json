{
    "name": "@kinsondigital/kd-clients",
    "version": "v1.0.0-preview.13",
    "exports": {
        ".": "./mod.ts",
        "./packaging": "./PackageClients/mod.ts",
        "./social": "./OtherClients/mod.ts",
        "./github": "./GitHubClients/mod.ts",
        "./core": "./core/mod.ts",
        "./github/errors": "./GitHubClients/Errors/mod.ts",
        "./github/models": "./core/Models/mod.ts"
    },
    "tasks": {
        "check": "deno check ./**/*.ts",
        "test": "deno test -A ./tests/*Tests.ts",
        "test-watch": "deno test --watch -A ./tests/*Tests.ts",
        "lint": "deno lint",
        "format": "deno fmt ./**/*.ts",
        "format-check": "deno fmt ./**/*.ts --check",
        "reload-cache": "deno cache ./**/*.ts --reload"
    },
<<<<<<< HEAD
    "lint": {
        "include": [
            "core/",
            "GitHubClients/",
            "OtherClients/",
            "PackageClients/",
            "tests/"
        ]
    },
    "fmt": {
        "include": [
            "core/",
            "GitHubClients/",
            "OtherClients/",
            "PackageClients/",
            "tests/"
        ],
        "exclude": [
            "**/*.md",
            "**/*.json",
            "**/*.js",
            "**/*.yml",
            "**/*.yaml"
        ],
        "useTabs": true,
        "lineWidth": 130,
        "indentWidth": 4,
        "semiColons": true,
        "singleQuote": false
    },
    "imports": {
        "@std/fs": "jsr:@std/fs@0.224.0",
        "@std/path": "jsr:@std/path@0.224.0",
        "@std/encoding": "jsr:@std/encoding@0.224.0",
        "@std/assert": "jsr:@std/assert@0.224.0",
        "@std/testing": "jsr:@std/testing@0.224.0"
    }
=======
	"lint": {
		"include": [
			"**/*.ts",
            ".github/**/*.ts"
		],
        "exclude": [
            ".github/cicd/playground.ts"
        ]
	},
	"fmt": {
		"include": [
			"core/",
			"GitHubClients/",
			"OtherClients/",
			"PackageClients/",
			"tests/"
		],
		"exclude": [
			"**/*.md",
			"**/*.json",
			"**/*.js",
			"**/*.yml",
			"**/*.yaml"
		],
		"useTabs": true,
		"lineWidth": 130,
		"indentWidth": 4,
		"semiColons": true,
		"singleQuote": false
	}
>>>>>>> 9defdb8a
}<|MERGE_RESOLUTION|>--- conflicted
+++ resolved
@@ -19,45 +19,6 @@
         "format-check": "deno fmt ./**/*.ts --check",
         "reload-cache": "deno cache ./**/*.ts --reload"
     },
-<<<<<<< HEAD
-    "lint": {
-        "include": [
-            "core/",
-            "GitHubClients/",
-            "OtherClients/",
-            "PackageClients/",
-            "tests/"
-        ]
-    },
-    "fmt": {
-        "include": [
-            "core/",
-            "GitHubClients/",
-            "OtherClients/",
-            "PackageClients/",
-            "tests/"
-        ],
-        "exclude": [
-            "**/*.md",
-            "**/*.json",
-            "**/*.js",
-            "**/*.yml",
-            "**/*.yaml"
-        ],
-        "useTabs": true,
-        "lineWidth": 130,
-        "indentWidth": 4,
-        "semiColons": true,
-        "singleQuote": false
-    },
-    "imports": {
-        "@std/fs": "jsr:@std/fs@0.224.0",
-        "@std/path": "jsr:@std/path@0.224.0",
-        "@std/encoding": "jsr:@std/encoding@0.224.0",
-        "@std/assert": "jsr:@std/assert@0.224.0",
-        "@std/testing": "jsr:@std/testing@0.224.0"
-    }
-=======
 	"lint": {
 		"include": [
 			"**/*.ts",
@@ -87,6 +48,12 @@
 		"indentWidth": 4,
 		"semiColons": true,
 		"singleQuote": false
-	}
->>>>>>> 9defdb8a
+	},
+  "imports": {
+      "@std/fs": "jsr:@std/fs@0.224.0",
+      "@std/path": "jsr:@std/path@0.224.0",
+      "@std/encoding": "jsr:@std/encoding@0.224.0",
+      "@std/assert": "jsr:@std/assert@0.224.0",
+      "@std/testing": "jsr:@std/testing@0.224.0"
+  }
 }